--- conflicted
+++ resolved
@@ -1564,15 +1564,10 @@
         public function setDefaultOptions(OptionsResolverInterface $resolver)
         {
             $collectionConstraint = new Collection(array(
-<<<<<<< HEAD
                 'name' => new Length(array("min" => 5)),
-                'email' => new Email(array('message' => 'Invalid email address')),
-=======
-                'name' => new MinLength(5),
                 'email' => new Email(
                     array('message' => 'Invalid email address')
                 ),
->>>>>>> 46ed4787
             ));
 
             $resolver->setDefaults(array(
