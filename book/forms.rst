.. index::
   single: Forms

Forms
=====

Dealing with HTML forms is one of the most common - and challenging - tasks for
a web developer. Symfony integrates a Form component that makes dealing with
forms easy. In this chapter, you'll build a complex form from the ground up,
learning the most important features of the form library along the way.

.. note::

   The Symfony Form component is a standalone library that can be used outside
   of Symfony projects. For more information, see the
   :doc:`Form component documentation </components/form/introduction>` on
   GitHub.

.. index::
   single: Forms; Create a simple form

Creating a Simple Form
----------------------

Suppose you're building a simple todo list application that will need to
display "tasks". Because your users will need to edit and create tasks, you're
going to need to build a form. But before you begin, first focus on the generic
``Task`` class that represents and stores the data for a single task::

    // src/AppBundle/Entity/Task.php
    namespace AppBundle\Entity;

    class Task
    {
        protected $task;
        protected $dueDate;

        public function getTask()
        {
            return $this->task;
        }

        public function setTask($task)
        {
            $this->task = $task;
        }

        public function getDueDate()
        {
            return $this->dueDate;
        }

        public function setDueDate(\DateTime $dueDate = null)
        {
            $this->dueDate = $dueDate;
        }
    }

This class is a "plain-old-PHP-object" because, so far, it has nothing
to do with Symfony or any other library. It's quite simply a normal PHP object
that directly solves a problem inside *your* application (i.e. the need to
represent a task in your application). Of course, by the end of this chapter,
you'll be able to submit data to a ``Task`` instance (via an HTML form), validate
its data, and persist it to the database.

.. index::
   single: Forms; Create a form in a controller

Building the Form
~~~~~~~~~~~~~~~~~

Now that you've created a ``Task`` class, the next step is to create and
render the actual HTML form. In Symfony, this is done by building a form
object and then rendering it in a template. For now, this can all be done
from inside a controller::

    // src/AppBundle/Controller/DefaultController.php
    namespace AppBundle\Controller;

    use Symfony\Bundle\FrameworkBundle\Controller\Controller;
    use AppBundle\Entity\Task;
    use Symfony\Component\HttpFoundation\Request;

    class DefaultController extends Controller
    {
        public function newAction(Request $request)
        {
            // create a task and give it some dummy data for this example
            $task = new Task();
            $task->setTask('Write a blog post');
            $task->setDueDate(new \DateTime('tomorrow'));

            $form = $this->createFormBuilder($task)
                ->add('task', 'text')
                ->add('dueDate', 'date')
                ->add('save', 'submit', array('label' => 'Create Task'))
                ->getForm();

            return $this->render('default/new.html.twig', array(
                'form' => $form->createView(),
            ));
        }
    }

.. tip::

   This example shows you how to build your form directly in the controller.
   Later, in the ":ref:`book-form-creating-form-classes`" section, you'll learn
   how to build your form in a standalone class, which is recommended as
   your form becomes reusable.

Creating a form requires relatively little code because Symfony form objects
are built with a "form builder". The form builder's purpose is to allow you
to write simple form "recipes", and have it do all the heavy-lifting of actually
building the form.

In this example, you've added two fields to your form - ``task`` and ``dueDate`` -
corresponding to the ``task`` and ``dueDate`` properties of the ``Task`` class.
You've also assigned each a "type" (e.g. ``text``, ``date``), which, among
other things, determines which HTML form tag(s) is rendered for that field.

Finally, you added a submit button with a custom label for submitting the form to
the server.

.. versionadded:: 2.3
    Support for submit buttons was introduced in Symfony 2.3. Before that, you had
    to add buttons to the form's HTML manually.

Symfony comes with many built-in types that will be discussed shortly
(see :ref:`book-forms-type-reference`).

.. index::
  single: Forms; Basic template rendering

Rendering the Form
~~~~~~~~~~~~~~~~~~

Now that the form has been created, the next step is to render it. This is
done by passing a special form "view" object to your template (notice the
``$form->createView()`` in the controller above) and using a set of form
helper functions:

.. configuration-block::

    .. code-block:: html+jinja

        {# app/Resources/views/default/new.html.twig #}
        {{ form_start(form) }}
        {{ form_widget(form) }}
        {{ form_end(form) }}

    .. code-block:: html+php

        <!-- app/Resources/views/default/new.html.php -->
        <?php echo $view['form']->start($form) ?>
        <?php echo $view['form']->widget($form) ?>
        <?php echo $view['form']->end($form) ?>

.. image:: /images/book/form-simple.png
    :align: center

.. note::

    This example assumes that you submit the form in a "POST" request and to
    the same URL that it was displayed in. You will learn later how to
    change the request method and the target URL of the form.

That's it! Just three lines are needed to render the complete form:

``form_start(form)``
    Renders the start tag of the form, including the correct enctype attribute
    when using file uploads.

``form_widget(form)``
    Renders all the fields, which includes the field element itself, a label
    and any validation error messages for the field.

``form_end(form)``
    Renders the end tag of the form and any fields that have not
    yet been rendered, in case you rendered each field yourself. This is useful
    for rendering hidden fields and taking advantage of the automatic
    :ref:`CSRF Protection <forms-csrf>`.

.. seealso::

    As easy as this is, it's not very flexible (yet). Usually, you'll want to
    render each form field individually so you can control how the form looks.
    You'll learn how to do that in the ":ref:`form-rendering-template`" section.

Before moving on, notice how the rendered ``task`` input field has the value
of the ``task`` property from the ``$task`` object (i.e. "Write a blog post").
This is the first job of a form: to take data from an object and translate
it into a format that's suitable for being rendered in an HTML form.

.. tip::

   The form system is smart enough to access the value of the protected
   ``task`` property via the ``getTask()`` and ``setTask()`` methods on the
   ``Task`` class. Unless a property is public, it *must* have a "getter" and
   "setter" method so that the Form component can get and put data onto the
   property. For a Boolean property, you can use an "isser" or "hasser" method
   (e.g. ``isPublished()`` or ``hasReminder()``) instead of a getter (e.g.
   ``getPublished()`` or ``getReminder()``).

.. index::
  single: Forms; Handling form submissions

.. _book-form-handling-form-submissions:

Handling Form Submissions
~~~~~~~~~~~~~~~~~~~~~~~~~

The second job of a form is to translate user-submitted data back to the
properties of an object. To make this happen, the submitted data from the
user must be written into the form. Add the following functionality to your
controller::

    // ...
    use Symfony\Component\HttpFoundation\Request;

    public function newAction(Request $request)
    {
        // just setup a fresh $task object (remove the dummy data)
        $task = new Task();

        $form = $this->createFormBuilder($task)
            ->add('task', 'text')
            ->add('dueDate', 'date')
            ->add('save', 'submit', array('label' => 'Create Task'))
            ->getForm();

        $form->handleRequest($request);

        if ($form->isValid()) {
            // perform some action, such as saving the task to the database

            return $this->redirect($this->generateUrl('task_success'));
        }

        // ...
    }

.. versionadded:: 2.3
    The :method:`Symfony\\Component\\Form\\FormInterface::handleRequest` method
    was introduced in Symfony 2.3. Previously, the ``$request`` was passed
    to the ``submit`` method - a strategy which is deprecated and will be
    removed in Symfony 3.0. For details on that method, see :ref:`cookbook-form-submit-request`.

This controller follows a common pattern for handling forms, and has three
possible paths:

#. When initially loading the page in a browser, the form is simply created and
   rendered. :method:`Symfony\\Component\\Form\\FormInterface::handleRequest`
   recognizes that the form was not submitted and does nothing.
   :method:`Symfony\\Component\\Form\\FormInterface::isValid` returns ``false``
   if the form was not submitted.

#. When the user submits the form, :method:`Symfony\\Component\\Form\\FormInterface::handleRequest`
   recognizes this and immediately writes the submitted data back into the
   ``task`` and ``dueDate`` properties of the ``$task`` object. Then this object
   is validated. If it is invalid (validation is covered in the next section),
   :method:`Symfony\\Component\\Form\\FormInterface::isValid` returns ``false``
   again, so the form is rendered together with all validation errors;

   .. note::

       You can use the method :method:`Symfony\\Component\\Form\\FormInterface::isSubmitted`
       to check whether a form was submitted, regardless of whether or not the
       submitted data is actually valid.

#. When the user submits the form with valid data, the submitted data is again
   written into the form, but this time :method:`Symfony\\Component\\Form\\FormInterface::isValid`
   returns ``true``. Now you have the opportunity to perform some actions using
   the ``$task`` object (e.g. persisting it to the database) before redirecting
   the user to some other page (e.g. a "thank you" or "success" page).

   .. note::

      Redirecting a user after a successful form submission prevents the user
      from being able to hit the "Refresh" button of their browser and re-post
      the data.

.. seealso::

    If you need more control over exactly when your form is submitted or which
    data is passed to it, you can use the :method:`Symfony\\Component\\Form\\FormInterface::submit`
    for this. Read more about it :ref:`in the cookbook <cookbook-form-call-submit-directly>`.

.. index::
   single: Forms; Multiple Submit Buttons

.. _book-form-submitting-multiple-buttons:

Submitting Forms with Multiple Buttons
~~~~~~~~~~~~~~~~~~~~~~~~~~~~~~~~~~~~~~

.. versionadded:: 2.3
    Support for buttons in forms was introduced in Symfony 2.3.

When your form contains more than one submit button, you will want to check
which of the buttons was clicked to adapt the program flow in your controller.
To do this, add a second button with the caption "Save and add" to your form::

    $form = $this->createFormBuilder($task)
        ->add('task', 'text')
        ->add('dueDate', 'date')
        ->add('save', 'submit', array('label' => 'Create Task'))
        ->add('saveAndAdd', 'submit', array('label' => 'Save and Add'))
        ->getForm();

In your controller, use the button's
:method:`Symfony\\Component\\Form\\ClickableInterface::isClicked` method for
querying if the "Save and add" button was clicked::

    if ($form->isValid()) {
        // ... perform some action, such as saving the task to the database

        $nextAction = $form->get('saveAndAdd')->isClicked()
            ? 'task_new'
            : 'task_success';

        return $this->redirect($this->generateUrl($nextAction));
    }

.. index::
   single: Forms; Validation

.. _book-forms-form-validation:

Form Validation
---------------

In the previous section, you learned how a form can be submitted with valid
or invalid data. In Symfony, validation is applied to the underlying object
(e.g. ``Task``). In other words, the question isn't whether the "form" is
valid, but whether or not the ``$task`` object is valid after the form has
applied the submitted data to it. Calling ``$form->isValid()`` is a shortcut
that asks the ``$task`` object whether or not it has valid data.

Validation is done by adding a set of rules (called constraints) to a class. To
see this in action, add validation constraints so that the ``task`` field cannot
be empty and the ``dueDate`` field cannot be empty and must be a valid \DateTime
object.

.. configuration-block::

    .. code-block:: yaml

        # AppBundle/Resources/config/validation.yml
        AppBundle\Entity\Task:
            properties:
                task:
                    - NotBlank: ~
                dueDate:
                    - NotBlank: ~
                    - Type: \DateTime

    .. code-block:: php-annotations

        // AppBundle/Entity/Task.php
        use Symfony\Component\Validator\Constraints as Assert;

        class Task
        {
            /**
             * @Assert\NotBlank()
             */
            public $task;

            /**
             * @Assert\NotBlank()
             * @Assert\Type("\DateTime")
             */
            protected $dueDate;
        }

    .. code-block:: xml

        <!-- AppBundle/Resources/config/validation.xml -->
        <?xml version="1.0" encoding="UTF-8"?>
        <constraint-mapping xmlns="http://symfony.com/schema/dic/constraint-mapping"
            xmlns:xsi="http://www.w3.org/2001/XMLSchema-instance"
            xsi:schemaLocation="http://symfony.com/schema/dic/constraint-mapping
                http://symfony.com/schema/dic/constraint-mapping/constraint-mapping-1.0.xsd">

            <class name="AppBundle\Entity\Task">
                <property name="task">
                    <constraint name="NotBlank" />
                </property>
                <property name="dueDate">
                    <constraint name="NotBlank" />
                    <constraint name="Type">\DateTime</constraint>
                </property>
            </class>
        </constraint-mapping>

    .. code-block:: php

        // AppBundle/Entity/Task.php
        use Symfony\Component\Validator\Mapping\ClassMetadata;
        use Symfony\Component\Validator\Constraints\NotBlank;
        use Symfony\Component\Validator\Constraints\Type;

        class Task
        {
            // ...

            public static function loadValidatorMetadata(ClassMetadata $metadata)
            {
                $metadata->addPropertyConstraint('task', new NotBlank());

                $metadata->addPropertyConstraint('dueDate', new NotBlank());
                $metadata->addPropertyConstraint(
                    'dueDate',
                    new Type('\DateTime')
                );
            }
        }

That's it! If you re-submit the form with invalid data, you'll see the
corresponding errors printed out with the form.

.. _book-forms-html5-validation-disable:

.. sidebar:: HTML5 Validation

   As of HTML5, many browsers can natively enforce certain validation constraints
   on the client side. The most common validation is activated by rendering
   a ``required`` attribute on fields that are required. For browsers that
   support HTML5, this will result in a native browser message being displayed
   if the user tries to submit the form with that field blank.

   Generated forms take full advantage of this new feature by adding sensible
   HTML attributes that trigger the validation. The client-side validation,
   however, can be disabled by adding the ``novalidate`` attribute to the
   ``form`` tag or ``formnovalidate`` to the submit tag. This is especially
   useful when you want to test your server-side validation constraints,
   but are being prevented by your browser from, for example, submitting
   blank fields.

   .. configuration-block::

       .. code-block:: html+jinja

           {# app/Resources/views/default/new.html.twig #}
           {{ form(form, {'attr': {'novalidate': 'novalidate'}}) }}

       .. code-block:: html+php

           <!-- app/Resources/views/default/new.html.php -->
           <?php echo $view['form']->form($form, array(
               'attr' => array('novalidate' => 'novalidate'),
           )) ?>

Validation is a very powerful feature of Symfony and has its own
:doc:`dedicated chapter </book/validation>`.

.. index::
   single: Forms; Validation groups

.. _book-forms-validation-groups:

Validation Groups
~~~~~~~~~~~~~~~~~

If your object takes advantage of :ref:`validation groups <book-validation-validation-groups>`,
you'll need to specify which validation group(s) your form should use::

    $form = $this->createFormBuilder($users, array(
        'validation_groups' => array('registration'),
    ))->add(...);

If you're creating :ref:`form classes <book-form-creating-form-classes>` (a
good practice), then you'll need to add the following to the ``setDefaultOptions()``
method::

    use Symfony\Component\OptionsResolver\OptionsResolverInterface;

    public function setDefaultOptions(OptionsResolverInterface $resolver)
    {
        $resolver->setDefaults(array(
            'validation_groups' => array('registration'),
        ));
    }

In both of these cases, *only* the ``registration`` validation group will
be used to validate the underlying object.

.. index::
   single: Forms; Disabling validation

Disabling Validation
~~~~~~~~~~~~~~~~~~~~

.. versionadded:: 2.3
    The ability to set ``validation_groups`` to false was introduced in Symfony 2.3.

Sometimes it is useful to suppress the validation of a form altogether. For
these cases you can set the ``validation_groups`` option to ``false``::

    use Symfony\Component\OptionsResolver\OptionsResolverInterface;

    public function setDefaultOptions(OptionsResolverInterface $resolver)
    {
        $resolver->setDefaults(array(
            'validation_groups' => false,
        ));
    }

Note that when you do that, the form will still run basic integrity checks,
for example whether an uploaded file was too large or whether non-existing
fields were submitted. If you want to suppress validation, you can use the
:ref:`POST_SUBMIT event <cookbook-dynamic-form-modification-suppressing-form-validation>`.

.. index::
   single: Forms; Validation groups based on submitted data

.. _book-form-validation-groups:

Groups based on the Submitted Data
~~~~~~~~~~~~~~~~~~~~~~~~~~~~~~~~~~

If you need some advanced logic to determine the validation groups (e.g.
based on submitted data), you can set the ``validation_groups`` option
to an array callback::

    use Symfony\Component\OptionsResolver\OptionsResolverInterface;

    // ...
    public function setDefaultOptions(OptionsResolverInterface $resolver)
    {
        $resolver->setDefaults(array(
            'validation_groups' => array(
                'AppBundle\Entity\Client',
                'determineValidationGroups',
            ),
        ));
    }

This will call the static method ``determineValidationGroups()`` on the
``Client`` class after the form is submitted, but before validation is executed.
The Form object is passed as an argument to that method (see next example).
You can also define whole logic inline by using a ``Closure``::

    use Acme\AcmeBundle\Entity\Client;
    use Symfony\Component\Form\FormInterface;
    use Symfony\Component\OptionsResolver\OptionsResolverInterface;

    // ...
    public function setDefaultOptions(OptionsResolverInterface $resolver)
    {
        $resolver->setDefaults(array(
            'validation_groups' => function(FormInterface $form) {
                $data = $form->getData();
                if (Client::TYPE_PERSON == $data->getType()) {
                    return array('person');
                }

                return array('company');
            },
        ));
    }

Using the ``validation_groups`` option overrides the default validation
group which is being used. If you want to validate the default constraints
of the entity as well you have to adjust the option as follows::

    use Acme\AcmeBundle\Entity\Client;
    use Symfony\Component\Form\FormInterface;
    use Symfony\Component\OptionsResolver\OptionsResolverInterface;

    // ...
    public function setDefaultOptions(OptionsResolverInterface $resolver)
    {
        $resolver->setDefaults(array(
            'validation_groups' => function(FormInterface $form) {
                $data = $form->getData();
                if (Client::TYPE_PERSON == $data->getType()) {
                    return array('Default', 'person');
                }

                return array('Default', 'company');
            },
        ));
    }

You can find more information about how the validation groups and the default constraints
work in the book section about :ref:`validation groups <book-validation-validation-groups>`.

.. index::
   single: Forms; Validation groups based on clicked button

Groups based on the Clicked Button
~~~~~~~~~~~~~~~~~~~~~~~~~~~~~~~~~~

.. versionadded:: 2.3
    Support for buttons in forms was introduced in Symfony 2.3.

When your form contains multiple submit buttons, you can change the validation
group depending on which button is used to submit the form. For example,
consider a form in a wizard that lets you advance to the next step or go back
to the previous step. Also assume that when returning to the previous step,
the data of the form should be saved, but not validated.

First, we need to add the two buttons to the form::

    $form = $this->createFormBuilder($task)
        // ...
        ->add('nextStep', 'submit')
        ->add('previousStep', 'submit')
        ->getForm();

Then, we configure the button for returning to the previous step to run
specific validation groups. In this example, we want it to suppress validation,
so we set its ``validation_groups`` option to false::

    $form = $this->createFormBuilder($task)
        // ...
        ->add('previousStep', 'submit', array(
            'validation_groups' => false,
        ))
        ->getForm();

Now the form will skip your validation constraints. It will still validate
basic integrity constraints, such as checking whether an uploaded file was too
large or whether you tried to submit text in a number field.

.. index::
   single: Forms; Built-in field types

.. _book-forms-type-reference:

Built-in Field Types
--------------------

Symfony comes standard with a large group of field types that cover all of
the common form fields and data types you'll encounter:

.. include:: /reference/forms/types/map.rst.inc

You can also create your own custom field types. This topic is covered in
the ":doc:`/cookbook/form/create_custom_field_type`" article of the cookbook.

.. index::
   single: Forms; Field type options

Field Type Options
~~~~~~~~~~~~~~~~~~

Each field type has a number of options that can be used to configure it.
For example, the ``dueDate`` field is currently being rendered as 3 select
boxes. However, the :doc:`date field </reference/forms/types/date>` can be
configured to be rendered as a single text box (where the user would enter
the date as a string in the box)::

    ->add('dueDate', 'date', array('widget' => 'single_text'))

.. image:: /images/book/form-simple2.png
    :align: center

Each field type has a number of different options that can be passed to it.
Many of these are specific to the field type and details can be found in
the documentation for each type.

.. sidebar:: The ``required`` Option

    The most common option is the ``required`` option, which can be applied to
    any field. By default, the ``required`` option is set to ``true``, meaning
    that HTML5-ready browsers will apply client-side validation if the field
    is left blank. If you don't want this behavior, either set the ``required``
    option on your field to ``false`` or
    :ref:`disable HTML5 validation <book-forms-html5-validation-disable>`.

    Also note that setting the ``required`` option to ``true`` will **not**
    result in server-side validation to be applied. In other words, if a
    user submits a blank value for the field (either with an old browser
    or web service, for example), it will be accepted as a valid value unless
    you use Symfony's ``NotBlank`` or ``NotNull`` validation constraint.

    In other words, the ``required`` option is "nice", but true server-side
    validation should *always* be used.

.. sidebar:: The ``label`` Option

    The label for the form field can be set using the ``label`` option,
    which can be applied to any field::

        ->add('dueDate', 'date', array(
            'widget' => 'single_text',
            'label'  => 'Due Date',
        ))

    The label for a field can also be set in the template rendering the
    form, see below. If you don't need a label associated to your input,
    you can disable it by setting its value to ``false``.

.. index::
   single: Forms; Field type guessing

.. _book-forms-field-guessing:

Field Type Guessing
-------------------

Now that you've added validation metadata to the ``Task`` class, Symfony
already knows a bit about your fields. If you allow it, Symfony can "guess"
the type of your field and set it up for you. In this example, Symfony can
guess from the validation rules that both the ``task`` field is a normal
``text`` field and the ``dueDate`` field is a ``date`` field::

    public function newAction()
    {
        $task = new Task();

        $form = $this->createFormBuilder($task)
            ->add('task')
            ->add('dueDate', null, array('widget' => 'single_text'))
            ->add('save', 'submit')
            ->getForm();
    }

The "guessing" is activated when you omit the second argument to the ``add()``
method (or if you pass ``null`` to it). If you pass an options array as the
third argument (done for ``dueDate`` above), these options are applied to
the guessed field.

.. caution::

    If your form uses a specific validation group, the field type guesser
    will still consider *all* validation constraints when guessing your
    field types (including constraints that are not part of the validation
    group(s) being used).

.. index::
   single: Forms; Field type guessing

Field Type Options Guessing
~~~~~~~~~~~~~~~~~~~~~~~~~~~

In addition to guessing the "type" for a field, Symfony can also try to guess
the correct values of a number of field options.

.. tip::

    When these options are set, the field will be rendered with special HTML
    attributes that provide for HTML5 client-side validation. However, it
    doesn't generate the equivalent server-side constraints (e.g. ``Assert\Length``).
    And though you'll need to manually add your server-side validation, these
    field type options can then be guessed from that information.

``required``
    The ``required`` option can be guessed based on the validation rules (i.e. is
    the field ``NotBlank`` or ``NotNull``) or the Doctrine metadata (i.e. is the
    field ``nullable``). This is very useful, as your client-side validation will
    automatically match your validation rules.

``max_length``
    If the field is some sort of text field, then the ``max_length`` option can be
    guessed from the validation constraints (if ``Length`` or ``Range`` is used) or
    from the Doctrine metadata (via the field's length).

.. note::

  These field options are *only* guessed if you're using Symfony to guess
  the field type (i.e. omit or pass ``null`` as the second argument to ``add()``).

If you'd like to change one of the guessed values, you can override it by
passing the option in the options field array::

    ->add('task', null, array('attr' => array('maxlength' => 4)))

.. index::
   single: Forms; Rendering in a template

.. _form-rendering-template:

Rendering a Form in a Template
------------------------------

So far, you've seen how an entire form can be rendered with just one line
of code. Of course, you'll usually need much more flexibility when rendering:

.. configuration-block::

    .. code-block:: html+jinja

        {# app/Resources/views/default/new.html.twig #}
        {{ form_start(form) }}
            {{ form_errors(form) }}

            {{ form_row(form.task) }}
            {{ form_row(form.dueDate) }}
        {{ form_end(form) }}

    .. code-block:: html+php

        <!-- app/Resources/views/default/newAction.html.php -->
        <?php echo $view['form']->start($form) ?>
            <?php echo $view['form']->errors($form) ?>

            <?php echo $view['form']->row($form['task']) ?>
            <?php echo $view['form']->row($form['dueDate']) ?>
        <?php echo $view['form']->end($form) ?>

You already know the ``form_start()`` and ``form_end()`` functions, but what do
the other functions do?

``form_errors(form)``
    Renders any errors global to the whole form (field-specific errors are displayed
    next to each field).

``form_row(form.dueDate)``
    Renders the label, any errors, and the HTML form widget for the given field
    (e.g. ``dueDate``) inside, by default, a ``div`` element.

The majority of the work is done by the ``form_row`` helper, which renders
the label, errors and HTML form widget of each field inside a ``div`` tag by
default. In the :ref:`form-theming` section, you'll learn how the ``form_row``
output can be customized on many different levels.

.. tip::

    You can access the current data of your form via ``form.vars.value``:

    .. configuration-block::

        .. code-block:: jinja

            {{ form.vars.value.task }}

        .. code-block:: html+php

            <?php echo $form->vars['value']->getTask() ?>

.. index::
   single: Forms; Rendering each field by hand

Rendering each Field by Hand
~~~~~~~~~~~~~~~~~~~~~~~~~~~~

The ``form_row`` helper is great because you can very quickly render each
field of your form (and the markup used for the "row" can be customized as
well). But since life isn't always so simple, you can also render each field
entirely by hand. The end-product of the following is the same as when you
used the ``form_row`` helper:

.. configuration-block::

    .. code-block:: html+jinja

        {{ form_start(form) }}
            {{ form_errors(form) }}

            <div>
                {{ form_label(form.task) }}
                {{ form_errors(form.task) }}
                {{ form_widget(form.task) }}
            </div>

            <div>
                {{ form_label(form.dueDate) }}
                {{ form_errors(form.dueDate) }}
                {{ form_widget(form.dueDate) }}
            </div>

            <div>
                {{ form_widget(form.save) }}
            </div>

        {{ form_end(form) }}

    .. code-block:: html+php

        <?php echo $view['form']->start($form) ?>

            <?php echo $view['form']->errors($form) ?>

            <div>
                <?php echo $view['form']->label($form['task']) ?>
                <?php echo $view['form']->errors($form['task']) ?>
                <?php echo $view['form']->widget($form['task']) ?>
            </div>

            <div>
                <?php echo $view['form']->label($form['dueDate']) ?>
                <?php echo $view['form']->errors($form['dueDate']) ?>
                <?php echo $view['form']->widget($form['dueDate']) ?>
            </div>

            <div>
                <?php echo $view['form']->widget($form['save']) ?>
            </div>

        <?php echo $view['form']->end($form) ?>

If the auto-generated label for a field isn't quite right, you can explicitly
specify it:

.. configuration-block::

    .. code-block:: html+jinja

        {{ form_label(form.task, 'Task Description') }}

    .. code-block:: html+php

        <?php echo $view['form']->label($form['task'], 'Task Description') ?>

Some field types have additional rendering options that can be passed
to the widget. These options are documented with each type, but one common
options is ``attr``, which allows you to modify attributes on the form element.
The following would add the ``task_field`` class to the rendered input text
field:

.. configuration-block::

    .. code-block:: html+jinja

        {{ form_widget(form.task, {'attr': {'class': 'task_field'}}) }}

    .. code-block:: html+php

        <?php echo $view['form']->widget($form['task'], array(
            'attr' => array('class' => 'task_field'),
        )) ?>

If you need to render form fields "by hand" then you can access individual
values for fields such as the ``id``, ``name`` and ``label``. For example
to get the ``id``:

.. configuration-block::

    .. code-block:: html+jinja

        {{ form.task.vars.id }}

    .. code-block:: html+php

        <?php echo $form['task']->vars['id']?>

To get the value used for the form field's name attribute you need to use
the ``full_name`` value:

.. configuration-block::

    .. code-block:: html+jinja

        {{ form.task.vars.full_name }}

    .. code-block:: html+php

        <?php echo $form['task']->vars['full_name'] ?>

Twig Template Function Reference
~~~~~~~~~~~~~~~~~~~~~~~~~~~~~~~~

If you're using Twig, a full reference of the form rendering functions is
available in the :doc:`reference manual </reference/forms/twig_reference>`.
Read this to know everything about the helpers available and the options
that can be used with each.

.. index::
   single: Forms; Changing the action and method

.. _book-forms-changing-action-and-method:

Changing the Action and Method of a Form
----------------------------------------

So far, the ``form_start()`` helper has been used to render the form's start
tag and we assumed that each form is submitted to the same URL in a POST request.
Sometimes you want to change these parameters. You can do so in a few different
ways. If you build your form in the controller, you can use ``setAction()`` and
``setMethod()``::

    $form = $this->createFormBuilder($task)
        ->setAction($this->generateUrl('target_route'))
        ->setMethod('GET')
        ->add('task', 'text')
        ->add('dueDate', 'date')
        ->add('save', 'submit')
        ->getForm();

.. note::

    This example assumes that you've created a route called ``target_route``
    that points to the controller that processes the form.

In :ref:`book-form-creating-form-classes` you will learn how to move the
form building code into separate classes. When using an external form class
in the controller, you can pass the action and method as form options::

    $form = $this->createForm(new TaskType(), $task, array(
        'action' => $this->generateUrl('target_route'),
        'method' => 'GET',
    ));

Finally, you can override the action and method in the template by passing them
to the ``form()`` or the ``form_start()`` helper:

.. configuration-block::

    .. code-block:: html+jinja

        {# app/Resources/views/default/new.html.twig #}
        {{ form_start(form, {'action': path('target_route'), 'method': 'GET'}) }}

    .. code-block:: html+php

        <!-- app/Resources/views/default/newAction.html.php -->
        <?php echo $view['form']->start($form, array(
            'action' => $view['router']->generate('target_route'),
            'method' => 'GET',
        )) ?>

.. note::

    If the form's method is not GET or POST, but PUT, PATCH or DELETE, Symfony
    will insert a hidden field with the name ``_method`` that stores this method.
    The form will be submitted in a normal POST request, but Symfony's router
    is capable of detecting the ``_method`` parameter and will interpret it as
    a PUT, PATCH or DELETE request. Read the cookbook chapter
    ":doc:`/cookbook/routing/method_parameters`" for more information.

.. index::
   single: Forms; Creating form classes

.. _book-form-creating-form-classes:

Creating Form Classes
---------------------

As you've seen, a form can be created and used directly in a controller.
However, a better practice is to build the form in a separate, standalone PHP
class, which can then be reused anywhere in your application. Create a new class
that will house the logic for building the task form::

    // src/AppBundle/Form/Type/TaskType.php
    namespace AppBundle\Form\Type;

    use Symfony\Component\Form\AbstractType;
    use Symfony\Component\Form\FormBuilderInterface;

    class TaskType extends AbstractType
    {
        public function buildForm(FormBuilderInterface $builder, array $options)
        {
            $builder
                ->add('task')
                ->add('dueDate', null, array('widget' => 'single_text'))
                ->add('save', 'submit');
        }

        public function getName()
        {
            return 'task';
        }
    }

This new class contains all the directions needed to create the task form
(note that the ``getName()`` method should return a unique identifier for this
form "type"). It can be used to quickly build a form object in the controller::

    // src/AppBundle/Controller/DefaultController.php

    // add this new use statement at the top of the class
    use AppBundle\Form\Type\TaskType;

    public function newAction()
    {
        $task = ...;
        $form = $this->createForm(new TaskType(), $task);

        // ...
    }

Placing the form logic into its own class means that the form can be easily
reused elsewhere in your project. This is the best way to create forms, but
the choice is ultimately up to you.

.. _book-forms-data-class:

.. sidebar:: Setting the ``data_class``

    Every form needs to know the name of the class that holds the underlying
    data (e.g. ``AppBundle\Entity\Task``). Usually, this is just guessed
    based off of the object passed to the second argument to ``createForm``
    (i.e. ``$task``). Later, when you begin embedding forms, this will no
    longer be sufficient. So, while not always necessary, it's generally a
    good idea to explicitly specify the ``data_class`` option by adding the
    following to your form type class::

        use Symfony\Component\OptionsResolver\OptionsResolverInterface;

        public function setDefaultOptions(OptionsResolverInterface $resolver)
        {
            $resolver->setDefaults(array(
                'data_class' => 'AppBundle\Entity\Task',
            ));
        }

.. tip::

    When mapping forms to objects, all fields are mapped. Any fields on the
    form that do not exist on the mapped object will cause an exception to
    be thrown.

    In cases where you need extra fields in the form (for example: a "do you
    agree with these terms" checkbox) that will not be mapped to the underlying
    object, you need to set the ``mapped`` option to ``false``::

        use Symfony\Component\Form\FormBuilderInterface;

        public function buildForm(FormBuilderInterface $builder, array $options)
        {
            $builder
                ->add('task')
                ->add('dueDate', null, array('mapped' => false))
                ->add('save', 'submit');
        }

    Additionally, if there are any fields on the form that aren't included in
    the submitted data, those fields will be explicitly set to ``null``.

    The field data can be accessed in a controller with::

        $form->get('dueDate')->getData();

    In addition, the data of an unmapped field can also be modified directly::

        $form->get('dueDate')->setData(new \DateTime());

Defining your Forms as Services
~~~~~~~~~~~~~~~~~~~~~~~~~~~~~~~

Defining your form type as a service is a good practice and makes it really
easy to use in your application.

.. note::

    Services and the service container will be handled
    :doc:`later on in this book </book/service_container>`. Things will be
    more clear after reading that chapter.

.. configuration-block::

    .. code-block:: yaml

        # src/AppBundle/Resources/config/services.yml
        services:
            acme_demo.form.type.task:
                class: AppBundle\Form\Type\TaskType
                tags:
                    - { name: form.type, alias: task }

    .. code-block:: xml

        <!-- src/AppBundle/Resources/config/services.xml -->
        <?xml version="1.0" encoding="UTF-8" ?>
        <container xmlns="http://symfony.com/schema/dic/services"
            xmlns:xsi="http://www.w3.org/2001/XMLSchema-instance"
            xsi:schemaLocation="http://symfony.com/schema/dic/services http://symfony.com/schema/dic/services/services-1.0.xsd">

            <services>
                <service
                    id="acme_demo.form.type.task"
                    class="AppBundle\Form\Type\TaskType">

                    <tag name="form.type" alias="task" />
                </service>
            </services>
        </container>

    .. code-block:: php

        // src/AppBundle/Resources/config/services.php
        $container
            ->register(
                'acme_demo.form.type.task',
                'AppBundle\Form\Type\TaskType'
            )
            ->addTag('form.type', array(
                'alias' => 'task',
            ))
        ;

That's it! Now you can use your form type directly in a controller::

    // src/AppBundle/Controller/DefaultController.php
    // ...

    public function newAction()
    {
        $task = ...;
        $form = $this->createForm('task', $task);

        // ...
    }

or even use from within the form type of another form::

    // src/AppBundle/Form/Type/ListType.php
    // ...

    class ListType extends AbstractType
    {
        public function buildForm(FormBuilderInterface $builder, array $options)
        {
            // ...

            $builder->add('someTask', 'task');
        }
    }

Read :ref:`form-cookbook-form-field-service` for more information.

.. index::
   pair: Forms; Doctrine

Forms and Doctrine
------------------

The goal of a form is to translate data from an object (e.g. ``Task``) to an
HTML form and then translate user-submitted data back to the original object. As
such, the topic of persisting the ``Task`` object to the database is entirely
unrelated to the topic of forms. But, if you've configured the ``Task`` class
to be persisted via Doctrine (i.e. you've added
:ref:`mapping metadata <book-doctrine-adding-mapping>` for it), then persisting
it after a form submission can be done when the form is valid::

    if ($form->isValid()) {
        $em = $this->getDoctrine()->getManager();
        $em->persist($task);
        $em->flush();

        return $this->redirect($this->generateUrl('task_success'));
    }

If, for some reason, you don't have access to your original ``$task`` object,
you can fetch it from the form::

    $task = $form->getData();

For more information, see the :doc:`Doctrine ORM chapter </book/doctrine>`.

The key thing to understand is that when the form is submitted, the submitted
data is transferred to the underlying object immediately. If you want to
persist that data, you simply need to persist the object itself (which already
contains the submitted data).

.. index::
   single: Forms; Embedded forms

Embedded Forms
--------------

Often, you'll want to build a form that will include fields from many different
objects. For example, a registration form may contain data belonging to
a ``User`` object as well as many ``Address`` objects. Fortunately, this
is easy and natural with the Form component.

.. _forms-embedding-single-object:

Embedding a Single Object
~~~~~~~~~~~~~~~~~~~~~~~~~

Suppose that each ``Task`` belongs to a simple ``Category`` object. Start,
of course, by creating the ``Category`` object::

    // src/AppBundle/Entity/Category.php
    namespace AppBundle\Entity;

    use Symfony\Component\Validator\Constraints as Assert;

    class Category
    {
        /**
         * @Assert\NotBlank()
         */
        public $name;
    }

Next, add a new ``category`` property to the ``Task`` class::

    // ...

    class Task
    {
        // ...

        /**
         * @Assert\Type(type="AppBundle\Entity\Category")
         * @Assert\Valid()
         */
        protected $category;

        // ...

        public function getCategory()
        {
            return $this->category;
        }

        public function setCategory(Category $category = null)
        {
            $this->category = $category;
        }
    }

.. tip::

    The ``Valid`` Constraint has been added to the property ``category``. This
    cascades the validation to the corresponding entity. If you omit this constraint
    the child entity would not be validated.

Now that your application has been updated to reflect the new requirements,
create a form class so that a ``Category`` object can be modified by the user::

    // src/AppBundle/Form/Type/CategoryType.php
    namespace AppBundle\Form\Type;

    use Symfony\Component\Form\AbstractType;
    use Symfony\Component\Form\FormBuilderInterface;
    use Symfony\Component\OptionsResolver\OptionsResolverInterface;

    class CategoryType extends AbstractType
    {
        public function buildForm(FormBuilderInterface $builder, array $options)
        {
            $builder->add('name');
        }

        public function setDefaultOptions(OptionsResolverInterface $resolver)
        {
            $resolver->setDefaults(array(
                'data_class' => 'AppBundle\Entity\Category',
            ));
        }

        public function getName()
        {
            return 'category';
        }
    }

The end goal is to allow the ``Category`` of a ``Task`` to be modified right
inside the task form itself. To accomplish this, add a ``category`` field
to the ``TaskType`` object whose type is an instance of the new ``CategoryType``
class:

.. code-block:: php

    use Symfony\Component\Form\FormBuilderInterface;

    public function buildForm(FormBuilderInterface $builder, array $options)
    {
        // ...

        $builder->add('category', new CategoryType());
    }

The fields from ``CategoryType`` can now be rendered alongside those from
the ``TaskType`` class.

Render the ``Category`` fields in the same way as the original ``Task`` fields:

.. configuration-block::

    .. code-block:: html+jinja

        {# ... #}

        <h3>Category</h3>
        <div class="category">
            {{ form_row(form.category.name) }}
        </div>

        {# ... #}

    .. code-block:: html+php

        <!-- ... -->

        <h3>Category</h3>
        <div class="category">
            <?php echo $view['form']->row($form['category']['name']) ?>
        </div>

        <!-- ... -->

When the user submits the form, the submitted data for the ``Category`` fields
are used to construct an instance of ``Category``, which is then set on the
``category`` field of the ``Task`` instance.

The ``Category`` instance is accessible naturally via ``$task->getCategory()``
and can be persisted to the database or used however you need.

Embedding a Collection of Forms
~~~~~~~~~~~~~~~~~~~~~~~~~~~~~~~

You can also embed a collection of forms into one form (imagine a ``Category``
form with many ``Product`` sub-forms). This is done by using the ``collection``
field type.

For more information see the ":doc:`/cookbook/form/form_collections`" cookbook
entry and the :doc:`collection </reference/forms/types/collection>` field type reference.

.. index::
   single: Forms; Theming
   single: Forms; Customizing fields

.. _form-theming:

Form Theming
------------

Every part of how a form is rendered can be customized. You're free to change
how each form "row" renders, change the markup used to render errors, or
even customize how a ``textarea`` tag should be rendered. Nothing is off-limits,
and different customizations can be used in different places.

Symfony uses templates to render each and every part of a form, such as
``label`` tags, ``input`` tags, error messages and everything else.

In Twig, each form "fragment" is represented by a Twig block. To customize
any part of how a form renders, you just need to override the appropriate block.

In PHP, each form "fragment" is rendered via an individual template file.
To customize any part of how a form renders, you just need to override the
existing template by creating a new one.

To understand how this works, customize the ``form_row`` fragment and
add a class attribute to the ``div`` element that surrounds each row. To
do this, create a new template file that will store the new markup:

.. configuration-block::

    .. code-block:: html+jinja

        {# app/Resources/views/form/fields.html.twig #}
        {% block form_row %}
        {% spaceless %}
            <div class="form_row">
                {{ form_label(form) }}
                {{ form_errors(form) }}
                {{ form_widget(form) }}
            </div>
        {% endspaceless %}
        {% endblock form_row %}

    .. code-block:: html+php

        <!-- app/Resources/views/form/form_row.html.php -->
        <div class="form_row">
            <?php echo $view['form']->label($form, $label) ?>
            <?php echo $view['form']->errors($form) ?>
            <?php echo $view['form']->widget($form, $parameters) ?>
        </div>

The ``form_row`` form fragment is used when rendering most fields via the
``form_row`` function. To tell the Form component to use your new ``form_row``
fragment defined above, add the following to the top of the template that
renders the form:

.. configuration-block::

    .. code-block:: html+jinja

<<<<<<< HEAD
        {# app/Resources/views/Default/new.html.twig #}
        {% form_theme form 'form/fields.html.twig' %}

        {% form_theme form 'form/fields.html.twig' 'form/fields2.html.twig' %}
=======
        {# app/Resources/views/default/new.html.twig #}
        {% form_theme form 'form/fields.html.twig' %}

        {% form_theme form 'form/fields.html.twig' 'Form/fields2.html.twig' %}
>>>>>>> 1ee04ba4

        {# ... render the form #}

    .. code-block:: html+php

        <!-- app/Resources/views/default/new.html.php -->
        <?php $view['form']->setTheme($form, array('form')) ?>

        <?php $view['form']->setTheme($form, array('form', 'form2')) ?>

        <!-- ... render the form -->

The ``form_theme`` tag (in Twig) "imports" the fragments defined in the given
template and uses them when rendering the form. In other words, when the
``form_row`` function is called later in this template, it will use the ``form_row``
block from your custom theme (instead of the default ``form_row`` block
that ships with Symfony).

Your custom theme does not have to override all the blocks. When rendering a block
which is not overridden in your custom theme, the theming engine will fall back
to the global theme (defined at the bundle level).

If several custom themes are provided they will be searched in the listed order
before falling back to the global theme.

To customize any portion of a form, you just need to override the appropriate
fragment. Knowing exactly which block or file to override is the subject of
the next section.

For a more extensive discussion, see :doc:`/cookbook/form/form_customization`.

.. index::
   single: Forms; Template fragment naming

.. _form-template-blocks:

Form Fragment Naming
~~~~~~~~~~~~~~~~~~~~

In Symfony, every part of a form that is rendered - HTML form elements, errors,
labels, etc. - is defined in a base theme, which is a collection of blocks
in Twig and a collection of template files in PHP.

In Twig, every block needed is defined in a single template file (e.g.
`form_div_layout.html.twig`_) that lives inside the `Twig Bridge`_. Inside this
file, you can see every block needed to render a form and every default field
type.

In PHP, the fragments are individual template files. By default they are located in
the `Resources/views/Form` directory of the framework bundle (`view on GitHub`_).

Each fragment name follows the same basic pattern and is broken up into two pieces,
separated by a single underscore character (``_``). A few examples are:

* ``form_row`` - used by ``form_row`` to render most fields;
* ``textarea_widget`` - used by ``form_widget`` to render a ``textarea`` field
  type;
* ``form_errors`` - used by ``form_errors`` to render errors for a field;

Each fragment follows the same basic pattern: ``type_part``. The ``type`` portion
corresponds to the field *type* being rendered (e.g. ``textarea``, ``checkbox``,
``date``, etc) whereas the ``part`` portion corresponds to *what* is being
rendered (e.g. ``label``, ``widget``, ``errors``, etc). By default, there
are 4 possible *parts* of a form that can be rendered:

+-------------+--------------------------+---------------------------------------------------------+
| ``label``   | (e.g. ``form_label``)    | renders the field's label                               |
+-------------+--------------------------+---------------------------------------------------------+
| ``widget``  | (e.g. ``form_widget``)   | renders the field's HTML representation                 |
+-------------+--------------------------+---------------------------------------------------------+
| ``errors``  | (e.g. ``form_errors``)   | renders the field's errors                              |
+-------------+--------------------------+---------------------------------------------------------+
| ``row``     | (e.g. ``form_row``)      | renders the field's entire row (label, widget & errors) |
+-------------+--------------------------+---------------------------------------------------------+

.. note::

    There are actually 2 other *parts* - ``rows`` and ``rest`` -
    but you should rarely if ever need to worry about overriding them.

By knowing the field type (e.g. ``textarea``) and which part you want to
customize (e.g. ``widget``), you can construct the fragment name that needs
to be overridden (e.g. ``textarea_widget``).

.. index::
   single: Forms; Template fragment inheritance

Template Fragment Inheritance
~~~~~~~~~~~~~~~~~~~~~~~~~~~~~

In some cases, the fragment you want to customize will appear to be missing.
For example, there is no ``textarea_errors`` fragment in the default themes
provided with Symfony. So how are the errors for a textarea field rendered?

The answer is: via the ``form_errors`` fragment. When Symfony renders the errors
for a textarea type, it looks first for a ``textarea_errors`` fragment before
falling back to the ``form_errors`` fragment. Each field type has a *parent*
type (the parent type of ``textarea`` is ``text``, its parent is ``form``),
and Symfony uses the fragment for the parent type if the base fragment doesn't
exist.

So, to override the errors for *only* ``textarea`` fields, copy the
``form_errors`` fragment, rename it to ``textarea_errors`` and customize it. To
override the default error rendering for *all* fields, copy and customize the
``form_errors`` fragment directly.

.. tip::

    The "parent" type of each field type is available in the
    :doc:`form type reference </reference/forms/types>` for each field type.

.. index::
   single: Forms; Global Theming

Global Form Theming
~~~~~~~~~~~~~~~~~~~

In the above example, you used the ``form_theme`` helper (in Twig) to "import"
the custom form fragments into *just* that form. You can also tell Symfony
to import form customizations across your entire project.

Twig
....

To automatically include the customized blocks from the ``fields.html.twig``
template created earlier in *all* templates, modify your application configuration
file:

.. configuration-block::

    .. code-block:: yaml

        # app/config/config.yml
        twig:
<<<<<<< HEAD
            form_themes:
                - 'form/fields.html.twig'
=======
            form:
                resources:
                    - 'form/fields.html.twig'
>>>>>>> 1ee04ba4
            # ...

    .. code-block:: xml

        <!-- app/config/config.xml -->
        <?xml version="1.0" encoding="UTF-8" ?>
        <container xmlns="http://symfony.com/schema/dic/services"
            xmlns:xsi="http://www.w3.org/2001/XMLSchema-instance"
            xmlns:twig="http://symfony.com/schema/dic/twig"
            xsi:schemaLocation="http://symfony.com/schema/dic/services http://symfony.com/schema/dic/services/services-1.0.xsd
                http://symfony.com/schema/dic/twig http://symfony.com/schema/dic/twig/twig-1.0.xsd">

            <twig:config>
<<<<<<< HEAD
                <twig:theme>form/fields.html.twig</twig:theme>
=======
                <twig:form>
                    <twig:resource>form/fields.html.twig</twig:resource>
                </twig:form>
>>>>>>> 1ee04ba4
                <!-- ... -->
            </twig:config>
        </container>

    .. code-block:: php

        // app/config/config.php
        $container->loadFromExtension('twig', array(
<<<<<<< HEAD
            'form_themes' => array(
                'form/fields.html.twig',
=======
            'form' => array(
                'resources' => array(
                    'form/fields.html.twig',
                ),
>>>>>>> 1ee04ba4
            ),
            // ...
        ));

Any blocks inside the ``fields.html.twig`` template are now used globally
to define form output.

.. sidebar::  Customizing Form Output all in a Single File with Twig

    In Twig, you can also customize a form block right inside the template
    where that customization is needed:

    .. code-block:: html+jinja

        {% extends 'base.html.twig' %}

        {# import "_self" as the form theme #}
        {% form_theme form _self %}

        {# make the form fragment customization #}
        {% block form_row %}
            {# custom field row output #}
        {% endblock form_row %}

        {% block content %}
            {# ... #}

            {{ form_row(form.task) }}
        {% endblock %}

    The ``{% form_theme form _self %}`` tag allows form blocks to be customized
    directly inside the template that will use those customizations. Use
    this method to quickly make form output customizations that will only
    ever be needed in a single template.

    .. caution::

        This ``{% form_theme form _self %}`` functionality will *only* work
        if your template extends another. If your template does not, you
        must point ``form_theme`` to a separate template.

PHP
...

To automatically include the customized templates from the ``app/Resources/views/Form``
directory created earlier in *all* templates, modify your application configuration
file:

.. configuration-block::

    .. code-block:: yaml

        # app/config/config.yml
        framework:
            templating:
                form:
                    resources:
                        - 'Form'
        # ...

    .. code-block:: xml

        <!-- app/config/config.xml -->
        <?xml version="1.0" encoding="UTF-8" ?>
        <container xmlns="http://symfony.com/schema/dic/services"
            xmlns:xsi="http://www.w3.org/2001/XMLSchema-instance"
            xmlns:framework="http://symfony.com/schema/dic/symfony"
            xsi:schemaLocation="http://symfony.com/schema/dic/services http://symfony.com/schema/dic/services/services-1.0.xsd
                http://symfony.com/schema/dic/symfony http://symfony.com/schema/dic/symfony/symfony-1.0.xsd">

            <framework:config>
                <framework:templating>
                    <framework:form>
                        <framework:resource>Form</framework:resource>
                    </framework:form>
                </framework:templating>
                <!-- ... -->
            </framework:config>
        </container>

    .. code-block:: php

        // app/config/config.php
        $container->loadFromExtension('framework', array(
            'templating' => array(
                'form' => array(
                    'resources' => array(
                        'Form',
                    ),
                ),
            )
            // ...
        ));

Any fragments inside the ``app/Resources/views/Form`` directory are now used
globally to define form output.

.. index::
   single: Forms; CSRF protection

.. _forms-csrf:

CSRF Protection
---------------

CSRF - or `Cross-site request forgery`_ - is a method by which a malicious
user attempts to make your legitimate users unknowingly submit data that
they don't intend to submit. Fortunately, CSRF attacks can be prevented by
using a CSRF token inside your forms.

The good news is that, by default, Symfony embeds and validates CSRF tokens
automatically for you. This means that you can take advantage of the CSRF
protection without doing anything. In fact, every form in this chapter has
taken advantage of the CSRF protection!

CSRF protection works by adding a hidden field to your form - called ``_token``
by default - that contains a value that only you and your user knows. This
ensures that the user - not some other entity - is submitting the given data.
Symfony automatically validates the presence and accuracy of this token.

The ``_token`` field is a hidden field and will be automatically rendered
if you include the ``form_end()`` function in your template, which ensures
that all un-rendered fields are output.

The CSRF token can be customized on a form-by-form basis. For example::

    use Symfony\Component\OptionsResolver\OptionsResolverInterface;

    class TaskType extends AbstractType
    {
        // ...

        public function setDefaultOptions(OptionsResolverInterface $resolver)
        {
            $resolver->setDefaults(array(
                'data_class'      => 'AppBundle\Entity\Task',
                'csrf_protection' => true,
                'csrf_field_name' => '_token',
                // a unique key to help generate the secret token
                'intention'       => 'task_item',
            ));
        }

        // ...
    }

.. _form-disable-csrf:

To disable CSRF protection, set the ``csrf_protection`` option to false.
Customizations can also be made globally in your project. For more information,
see the :ref:`form configuration reference <reference-framework-form>`
section.

.. note::

    The ``intention`` option is optional but greatly enhances the security of
    the generated token by making it different for each form.

.. caution::

    CSRF tokens are meant to be different for every user. This is why you
    need to be cautious if you try to cache pages with forms including this
    kind of protection. For more information, see
    :doc:`/cookbook/cache/form_csrf_caching`.

.. index::
   single: Forms; With no class

Using a Form without a Class
----------------------------

In most cases, a form is tied to an object, and the fields of the form get
and store their data on the properties of that object. This is exactly what
you've seen so far in this chapter with the `Task` class.

But sometimes, you may just want to use a form without a class, and get back
an array of the submitted data. This is actually really easy::

    // make sure you've imported the Request namespace above the class
    use Symfony\Component\HttpFoundation\Request;
    // ...

    public function contactAction(Request $request)
    {
        $defaultData = array('message' => 'Type your message here');
        $form = $this->createFormBuilder($defaultData)
            ->add('name', 'text')
            ->add('email', 'email')
            ->add('message', 'textarea')
            ->add('send', 'submit')
            ->getForm();

        $form->handleRequest($request);

        if ($form->isValid()) {
            // data is an array with "name", "email", and "message" keys
            $data = $form->getData();
        }

        // ... render the form
    }

By default, a form actually assumes that you want to work with arrays of
data, instead of an object. There are exactly two ways that you can change
this behavior and tie the form to an object instead:

#. Pass an object when creating the form (as the first argument to ``createFormBuilder``
   or the second argument to ``createForm``);

#. Declare the ``data_class`` option on your form.

If you *don't* do either of these, then the form will return the data as
an array. In this example, since ``$defaultData`` is not an object (and
no ``data_class`` option is set), ``$form->getData()`` ultimately returns
an array.

.. tip::

    You can also access POST values (in this case "name") directly through
    the request object, like so::

        $request->request->get('name');

    Be advised, however, that in most cases using the ``getData()`` method is
    a better choice, since it returns the data (usually an object) after
    it's been transformed by the form framework.

Adding Validation
~~~~~~~~~~~~~~~~~

The only missing piece is validation. Usually, when you call ``$form->isValid()``,
the object is validated by reading the constraints that you applied to that
class. If your form is mapped to an object (i.e. you're using the ``data_class``
option or passing an object to your form), this is almost always the approach
you want to use. See :doc:`/book/validation` for more details.

.. _form-option-constraints:

But if the form is not mapped to an object and you instead want to retrieve a
simple array of your submitted data, how can you add constraints to the data of
your form?

The answer is to setup the constraints yourself, and attach them to the individual
fields. The overall approach is covered a bit more in the :ref:`validation chapter <book-validation-raw-values>`,
but here's a short example:

.. code-block:: php

    use Symfony\Component\Validator\Constraints\Length;
    use Symfony\Component\Validator\Constraints\NotBlank;

    $builder
       ->add('firstName', 'text', array(
           'constraints' => new Length(array('min' => 3)),
       ))
       ->add('lastName', 'text', array(
           'constraints' => array(
               new NotBlank(),
               new Length(array('min' => 3)),
           ),
       ))
    ;

.. tip::

    If you are using validation groups, you need to either reference the
    ``Default`` group when creating the form, or set the correct group on
    the constraint you are adding.

.. code-block:: php

    new NotBlank(array('groups' => array('create', 'update'))

Final Thoughts
--------------

You now know all of the building blocks necessary to build complex and
functional forms for your application. When building forms, keep in mind that
the first goal of a form is to translate data from an object (``Task``) to an
HTML form so that the user can modify that data. The second goal of a form is to
take the data submitted by the user and to re-apply it to the object.

There's still much more to learn about the powerful world of forms, such as
how to handle
:doc:`file uploads with Doctrine </cookbook/doctrine/file_uploads>` or how
to create a form where a dynamic number of sub-forms can be added (e.g. a
todo list where you can keep adding more fields via JavaScript before submitting).
See the cookbook for these topics. Also, be sure to lean on the
:doc:`field type reference documentation </reference/forms/types>`, which
includes examples of how to use each field type and its options.

Learn more from the Cookbook
----------------------------

* :doc:`/cookbook/doctrine/file_uploads`
* :doc:`File Field Reference </reference/forms/types/file>`
* :doc:`Creating Custom Field Types </cookbook/form/create_custom_field_type>`
* :doc:`/cookbook/form/form_customization`
* :doc:`/cookbook/form/dynamic_form_modification`
* :doc:`/cookbook/form/data_transformers`
* :doc:`/cookbook/security/csrf_in_login_form`
* :doc:`/cookbook/cache/form_csrf_caching`

.. _`Symfony Form component`: https://github.com/symfony/Form
.. _`DateTime`: http://php.net/manual/en/class.datetime.php
.. _`Twig Bridge`: https://github.com/symfony/symfony/tree/master/src/Symfony/Bridge/Twig
.. _`form_div_layout.html.twig`: https://github.com/symfony/symfony/blob/master/src/Symfony/Bridge/Twig/Resources/views/Form/form_div_layout.html.twig
.. _`Cross-site request forgery`: http://en.wikipedia.org/wiki/Cross-site_request_forgery
.. _`view on GitHub`: https://github.com/symfony/symfony/tree/master/src/Symfony/Bundle/FrameworkBundle/Resources/views/Form<|MERGE_RESOLUTION|>--- conflicted
+++ resolved
@@ -1466,17 +1466,10 @@
 
     .. code-block:: html+jinja
 
-<<<<<<< HEAD
-        {# app/Resources/views/Default/new.html.twig #}
-        {% form_theme form 'form/fields.html.twig' %}
-
-        {% form_theme form 'form/fields.html.twig' 'form/fields2.html.twig' %}
-=======
         {# app/Resources/views/default/new.html.twig #}
         {% form_theme form 'form/fields.html.twig' %}
 
-        {% form_theme form 'form/fields.html.twig' 'Form/fields2.html.twig' %}
->>>>>>> 1ee04ba4
+        {% form_theme form 'form/fields.html.twig' 'form/fields2.html.twig' %}
 
         {# ... render the form #}
 
@@ -1611,14 +1604,8 @@
 
         # app/config/config.yml
         twig:
-<<<<<<< HEAD
             form_themes:
                 - 'form/fields.html.twig'
-=======
-            form:
-                resources:
-                    - 'form/fields.html.twig'
->>>>>>> 1ee04ba4
             # ...
 
     .. code-block:: xml
@@ -1632,13 +1619,7 @@
                 http://symfony.com/schema/dic/twig http://symfony.com/schema/dic/twig/twig-1.0.xsd">
 
             <twig:config>
-<<<<<<< HEAD
                 <twig:theme>form/fields.html.twig</twig:theme>
-=======
-                <twig:form>
-                    <twig:resource>form/fields.html.twig</twig:resource>
-                </twig:form>
->>>>>>> 1ee04ba4
                 <!-- ... -->
             </twig:config>
         </container>
@@ -1647,15 +1628,8 @@
 
         // app/config/config.php
         $container->loadFromExtension('twig', array(
-<<<<<<< HEAD
             'form_themes' => array(
                 'form/fields.html.twig',
-=======
-            'form' => array(
-                'resources' => array(
-                    'form/fields.html.twig',
-                ),
->>>>>>> 1ee04ba4
             ),
             // ...
         ));
