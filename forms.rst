--- conflicted
+++ resolved
@@ -291,44 +291,7 @@
 
     If you need more control over exactly when your form is submitted or which
     data is passed to it, you can use the :method:`Symfony\\Component\\Form\\FormInterface::submit`
-<<<<<<< HEAD
-    for this. Read more about it :ref:`in the cookbook <cookbook-form-call-submit-directly>`.
-
-.. index::
-   single: Forms; Multiple Submit Buttons
-
-.. _book-form-submitting-multiple-buttons:
-
-Submitting Forms with Multiple Buttons
-~~~~~~~~~~~~~~~~~~~~~~~~~~~~~~~~~~~~~~
-
-When your form contains more than one submit button, you will want to check
-which of the buttons was clicked to adapt the program flow in your controller.
-To do this, add a second button with the caption "Save and add" to your form::
-
-    $form = $this->createFormBuilder($task)
-        ->add('task', TextType::class)
-        ->add('dueDate', DateType::class)
-        ->add('save', SubmitType::class, array('label' => 'Create Task'))
-        ->add('saveAndAdd', SubmitType::class, array('label' => 'Save and Add'))
-        ->getForm();
-
-In your controller, use the button's
-:method:`Symfony\\Component\\Form\\ClickableInterface::isClicked` method for
-querying if the "Save and add" button was clicked::
-
-    if ($form->isValid()) {
-        // ... perform some action, such as saving the task to the database
-
-        $nextAction = $form->get('saveAndAdd')->isClicked()
-            ? 'task_new'
-            : 'task_success';
-
-        return $this->redirectToRoute($nextAction);
-    }
-=======
     method. Read more about it :ref:`in the cookbook <cookbook-form-call-submit-directly>`.
->>>>>>> 769526ef
 
 .. index::
    single: Forms; Validation
@@ -465,184 +428,6 @@
                'attr' => array('novalidate' => 'novalidate'),
            )) ?>
 
-<<<<<<< HEAD
-Validation is a very powerful feature of Symfony and has its own
-:doc:`dedicated chapter </validation>`.
-
-.. index::
-   single: Forms; Validation groups
-
-.. _book-forms-validation-groups:
-
-Validation Groups
-~~~~~~~~~~~~~~~~~
-
-If your object takes advantage of :doc:`validation groups </validation/groups>`,
-you'll need to specify which validation group(s) your form should use::
-
-    $form = $this->createFormBuilder($users, array(
-        'validation_groups' => array('registration'),
-    ))->add(...);
-
-If you're creating :ref:`form classes <book-form-creating-form-classes>` (a
-good practice), then you'll need to add the following to the ``configureOptions()``
-method::
-
-    use Symfony\Component\OptionsResolver\OptionsResolver;
-
-    public function configureOptions(OptionsResolver $resolver)
-    {
-        $resolver->setDefaults(array(
-            'validation_groups' => array('registration'),
-        ));
-    }
-
-In both of these cases, *only* the ``registration`` validation group will
-be used to validate the underlying object.
-
-.. index::
-   single: Forms; Disabling validation
-
-Disabling Validation
-~~~~~~~~~~~~~~~~~~~~
-
-Sometimes it is useful to suppress the validation of a form altogether. For
-these cases you can set the ``validation_groups`` option to ``false``::
-
-    use Symfony\Component\OptionsResolver\OptionsResolver;
-
-    public function configureOptions(OptionsResolver $resolver)
-    {
-        $resolver->setDefaults(array(
-            'validation_groups' => false,
-        ));
-    }
-
-Note that when you do that, the form will still run basic integrity checks,
-for example whether an uploaded file was too large or whether non-existing
-fields were submitted. If you want to suppress validation, you can use the
-:ref:`POST_SUBMIT event <cookbook-dynamic-form-modification-suppressing-form-validation>`.
-
-.. index::
-   single: Forms; Validation groups based on submitted data
-
-.. _book-form-validation-groups:
-
-Groups based on the Submitted Data
-~~~~~~~~~~~~~~~~~~~~~~~~~~~~~~~~~~
-
-If you need some advanced logic to determine the validation groups (e.g.
-based on submitted data), you can set the ``validation_groups`` option
-to an array callback::
-
-    use Symfony\Component\OptionsResolver\OptionsResolver;
-
-    // ...
-    public function configureOptions(OptionsResolver $resolver)
-    {
-        $resolver->setDefaults(array(
-            'validation_groups' => array(
-                'AppBundle\Entity\Client',
-                'determineValidationGroups',
-            ),
-        ));
-    }
-
-This will call the static method ``determineValidationGroups()`` on the
-``Client`` class after the form is submitted, but before validation is executed.
-The Form object is passed as an argument to that method (see next example).
-You can also define whole logic inline by using a ``Closure``::
-
-    use AppBundle\Entity\Client;
-    use Symfony\Component\Form\FormInterface;
-    use Symfony\Component\OptionsResolver\OptionsResolver;
-
-    // ...
-    public function configureOptions(OptionsResolver $resolver)
-    {
-        $resolver->setDefaults(array(
-            'validation_groups' => function (FormInterface $form) {
-                $data = $form->getData();
-
-                if (Client::TYPE_PERSON == $data->getType()) {
-                    return array('person');
-                }
-
-                return array('company');
-            },
-        ));
-    }
-
-Using the ``validation_groups`` option overrides the default validation
-group which is being used. If you want to validate the default constraints
-of the entity as well you have to adjust the option as follows::
-
-    use AppBundle\Entity\Client;
-    use Symfony\Component\Form\FormInterface;
-    use Symfony\Component\OptionsResolver\OptionsResolver;
-
-    // ...
-    public function configureOptions(OptionsResolver $resolver)
-    {
-        $resolver->setDefaults(array(
-            'validation_groups' => function (FormInterface $form) {
-                $data = $form->getData();
-
-                if (Client::TYPE_PERSON == $data->getType()) {
-                    return array('Default', 'person');
-                }
-
-                return array('Default', 'company');
-            },
-        ));
-    }
-
-You can find more information about how the validation groups and the default constraints
-work in the book section about :doc:`validation groups </validation/groups>`.
-
-.. index::
-   single: Forms; Validation groups based on clicked button
-
-Groups based on the Clicked Button
-~~~~~~~~~~~~~~~~~~~~~~~~~~~~~~~~~~
-
-When your form contains multiple submit buttons, you can change the validation
-group depending on which button is used to submit the form. For example,
-consider a form in a wizard that lets you advance to the next step or go back
-to the previous step. Also assume that when returning to the previous step,
-the data of the form should be saved, but not validated.
-
-First, we need to add the two buttons to the form::
-
-    $form = $this->createFormBuilder($task)
-        // ...
-        ->add('nextStep', SubmitType::class)
-        ->add('previousStep', SubmitType::class)
-        ->getForm();
-
-Then, we configure the button for returning to the previous step to run
-specific validation groups. In this example, we want it to suppress validation,
-so we set its ``validation_groups`` option to false::
-
-    $form = $this->createFormBuilder($task)
-        // ...
-        ->add('previousStep', SubmitType::class, array(
-            'validation_groups' => false,
-        ))
-        ->getForm();
-
-Now the form will skip your validation constraints. It will still validate
-basic integrity constraints, such as checking whether an uploaded file was too
-large or whether you tried to submit text in a number field.
-
-.. seealso::
-
-    To see how to use a service to resolve ``validation_groups`` dynamically
-    read the :doc:`/validation/group_service_resolver`
-    chapter in the cookbook.
-
-=======
->>>>>>> 769526ef
 .. index::
    single: Forms; Built-in field types
 
@@ -793,265 +578,6 @@
     ->add('task', null, array('attr' => array('maxlength' => 4)))
 
 .. index::
-<<<<<<< HEAD
-   single: Forms; Rendering in a template
-
-.. _form-rendering-template:
-
-Rendering a Form in a Template
-------------------------------
-
-So far, you've seen how an entire form can be rendered with just one line
-of code. Of course, you'll usually need much more flexibility when rendering:
-
-.. configuration-block::
-
-    .. code-block:: html+twig
-
-        {# app/Resources/views/default/new.html.twig #}
-        {{ form_start(form) }}
-            {{ form_errors(form) }}
-
-            {{ form_row(form.task) }}
-            {{ form_row(form.dueDate) }}
-        {{ form_end(form) }}
-
-    .. code-block:: html+php
-
-        <!-- app/Resources/views/default/newAction.html.php -->
-        <?php echo $view['form']->start($form) ?>
-            <?php echo $view['form']->errors($form) ?>
-
-            <?php echo $view['form']->row($form['task']) ?>
-            <?php echo $view['form']->row($form['dueDate']) ?>
-        <?php echo $view['form']->end($form) ?>
-
-You already know the ``form_start()`` and ``form_end()`` functions, but what do
-the other functions do?
-
-``form_errors(form)``
-    Renders any errors global to the whole form (field-specific errors are displayed
-    next to each field).
-
-``form_row(form.dueDate)``
-    Renders the label, any errors, and the HTML form widget for the given field
-    (e.g. ``dueDate``) inside, by default, a ``div`` element.
-
-The majority of the work is done by the ``form_row`` helper, which renders
-the label, errors and HTML form widget of each field inside a ``div`` tag by
-default. In the :ref:`form-theming` section, you'll learn how the ``form_row``
-output can be customized on many different levels.
-
-.. tip::
-
-    You can access the current data of your form via ``form.vars.value``:
-
-    .. configuration-block::
-
-        .. code-block:: twig
-
-            {{ form.vars.value.task }}
-
-        .. code-block:: html+php
-
-            <?php echo $form->vars['value']->getTask() ?>
-
-.. index::
-   single: Forms; Rendering each field by hand
-
-Rendering each Field by Hand
-~~~~~~~~~~~~~~~~~~~~~~~~~~~~
-
-The ``form_row`` helper is great because you can very quickly render each
-field of your form (and the markup used for the "row" can be customized as
-well). But since life isn't always so simple, you can also render each field
-entirely by hand. The end-product of the following is the same as when you
-used the ``form_row`` helper:
-
-.. configuration-block::
-
-    .. code-block:: html+twig
-
-        {{ form_start(form) }}
-            {{ form_errors(form) }}
-
-            <div>
-                {{ form_label(form.task) }}
-                {{ form_errors(form.task) }}
-                {{ form_widget(form.task) }}
-            </div>
-
-            <div>
-                {{ form_label(form.dueDate) }}
-                {{ form_errors(form.dueDate) }}
-                {{ form_widget(form.dueDate) }}
-            </div>
-
-            <div>
-                {{ form_widget(form.save) }}
-            </div>
-
-        {{ form_end(form) }}
-
-    .. code-block:: html+php
-
-        <?php echo $view['form']->start($form) ?>
-
-            <?php echo $view['form']->errors($form) ?>
-
-            <div>
-                <?php echo $view['form']->label($form['task']) ?>
-                <?php echo $view['form']->errors($form['task']) ?>
-                <?php echo $view['form']->widget($form['task']) ?>
-            </div>
-
-            <div>
-                <?php echo $view['form']->label($form['dueDate']) ?>
-                <?php echo $view['form']->errors($form['dueDate']) ?>
-                <?php echo $view['form']->widget($form['dueDate']) ?>
-            </div>
-
-            <div>
-                <?php echo $view['form']->widget($form['save']) ?>
-            </div>
-
-        <?php echo $view['form']->end($form) ?>
-
-If the auto-generated label for a field isn't quite right, you can explicitly
-specify it:
-
-.. configuration-block::
-
-    .. code-block:: html+twig
-
-        {{ form_label(form.task, 'Task Description') }}
-
-    .. code-block:: html+php
-
-        <?php echo $view['form']->label($form['task'], 'Task Description') ?>
-
-Some field types have additional rendering options that can be passed
-to the widget. These options are documented with each type, but one common
-option is ``attr``, which allows you to modify attributes on the form element.
-The following would add the ``task_field`` class to the rendered input text
-field:
-
-.. configuration-block::
-
-    .. code-block:: html+twig
-
-        {{ form_widget(form.task, {'attr': {'class': 'task_field'}}) }}
-
-    .. code-block:: html+php
-
-        <?php echo $view['form']->widget($form['task'], array(
-            'attr' => array('class' => 'task_field'),
-        )) ?>
-
-If you need to render form fields "by hand" then you can access individual
-values for fields such as the ``id``, ``name`` and ``label``. For example
-to get the ``id``:
-
-.. configuration-block::
-
-    .. code-block:: html+twig
-
-        {{ form.task.vars.id }}
-
-    .. code-block:: html+php
-
-        <?php echo $form['task']->vars['id']?>
-
-To get the value used for the form field's name attribute you need to use
-the ``full_name`` value:
-
-.. configuration-block::
-
-    .. code-block:: html+twig
-
-        {{ form.task.vars.full_name }}
-
-    .. code-block:: html+php
-
-        <?php echo $form['task']->vars['full_name'] ?>
-
-Twig Template Function Reference
-~~~~~~~~~~~~~~~~~~~~~~~~~~~~~~~~
-
-If you're using Twig, a full reference of the form rendering functions is
-available in the :doc:`reference manual </reference/forms/twig_reference>`.
-Read this to know everything about the helpers available and the options
-that can be used with each.
-
-.. index::
-   single: Forms; Changing the action and method
-
-.. _book-forms-changing-action-and-method:
-
-Changing the Action and Method of a Form
-----------------------------------------
-
-So far, the ``form_start()`` helper has been used to render the form's start
-tag and we assumed that each form is submitted to the same URL in a POST request.
-Sometimes you want to change these parameters. You can do so in a few different
-ways. If you build your form in the controller, you can use ``setAction()`` and
-``setMethod()``::
-
-    $form = $this->createFormBuilder($task)
-        ->setAction($this->generateUrl('target_route'))
-        ->setMethod('GET')
-        ->add('task', TextType::class)
-        ->add('dueDate', DateType::class)
-        ->add('save', SubmitType::class)
-        ->getForm();
-
-.. note::
-
-    This example assumes that you've created a route called ``target_route``
-    that points to the controller that processes the form.
-
-In :ref:`book-form-creating-form-classes` you will learn how to move the
-form building code into separate classes. When using an external form class
-in the controller, you can pass the action and method as form options::
-
-    use AppBundle\Form\TaskType;
-    // ...
-
-    $form = $this->createForm(TaskType::class, $task, array(
-        'action' => $this->generateUrl('target_route'),
-        'method' => 'GET',
-    ));
-
-Finally, you can override the action and method in the template by passing them
-to the ``form()`` or the ``form_start()`` helper:
-
-.. configuration-block::
-
-    .. code-block:: html+twig
-
-        {# app/Resources/views/default/new.html.twig #}
-        {{ form_start(form, {'action': path('target_route'), 'method': 'GET'}) }}
-
-    .. code-block:: html+php
-
-        <!-- app/Resources/views/default/newAction.html.php -->
-        <?php echo $view['form']->start($form, array(
-            'action' => $view['router']->path('target_route'),
-            'method' => 'GET',
-        )) ?>
-
-.. note::
-
-    If the form's method is not GET or POST, but PUT, PATCH or DELETE, Symfony
-    will insert a hidden field with the name ``_method`` that stores this method.
-    The form will be submitted in a normal POST request, but Symfony's router
-    is capable of detecting the ``_method`` parameter and will interpret it as
-    a PUT, PATCH or DELETE request. Read the cookbook chapter
-    ":doc:`/routing/method_parameters`" for more information.
-
-.. index::
-=======
->>>>>>> 769526ef
    single: Forms; Creating form classes
 
 .. _book-form-creating-form-classes:
@@ -1184,11 +710,4 @@
 
 .. _`Symfony Form component`: https://github.com/symfony/form
 .. _`DateTime`: http://php.net/manual/en/class.datetime.php
-<<<<<<< HEAD
-.. _`Twig Bridge`: https://github.com/symfony/symfony/tree/master/src/Symfony/Bridge/Twig
-.. _`form_div_layout.html.twig`: https://github.com/symfony/symfony/blob/master/src/Symfony/Bridge/Twig/Resources/views/Form/form_div_layout.html.twig
-.. _`Cross-site request forgery`: http://en.wikipedia.org/wiki/Cross-site_request_forgery
-.. _`view on GitHub`: https://github.com/symfony/symfony/tree/master/src/Symfony/Bundle/FrameworkBundle/Resources/views/Form
-=======
-.. _`2.8 UPGRADE Log`: https://github.com/symfony/symfony/blob/2.8/UPGRADE-2.8.md#form
->>>>>>> 769526ef
+.. _`2.8 UPGRADE Log`: https://github.com/symfony/symfony/blob/2.8/UPGRADE-2.8.md#form