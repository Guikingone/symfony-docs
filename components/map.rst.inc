--- conflicted
+++ resolved
@@ -31,27 +31,19 @@
 
 * **DOM Crawler**
 
-<<<<<<< HEAD
-  * :doc:`/components/event_dispatcher/introduction`
-  * :doc:`/components/event_dispatcher/container_aware_dispatcher`
-  * :doc:`/components/event_dispatcher/generic_event`
-=======
 * :doc:`/components/dom_crawler`
->>>>>>> 3a35de87
 
 * :doc:`/components/event_dispatcher/index`
 
   * :doc:`/components/event_dispatcher/introduction`
+  * :doc:`/components/event_dispatcher/container_aware_dispatcher`
+  * :doc:`/components/event_dispatcher/generic_event`
 
-<<<<<<< HEAD
-* **The Filesystem Component**
+* **Filesystem**
 
   * :doc:`/components/filesystem`
   
-* **The Finder Component**
-=======
 * **Finder**
->>>>>>> 3a35de87
 
   * :doc:`/components/finder`
 
